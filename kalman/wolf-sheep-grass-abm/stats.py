--- conflicted
+++ resolved
@@ -38,15 +38,9 @@
     # collect data
     for file_idx, file in enumerate(files):
         with h5py.File(file, "r") as h5file:
-<<<<<<< HEAD
-            surprisal_full[file_idx] = h5file["surprisal_full"][()]
-            surprisal_state[file_idx] = h5file["surprisal_state"][()]
-            surprisal_param[file_idx] = h5file["surprisal_param"][()]
-=======
             surprisal_full[short_name][file_idx] = h5file["surprisal_full"][()]
             surprisal_state[short_name][file_idx] = h5file["surprisal_state"][()]
             surprisal_param[short_name][file_idx] = h5file["surprisal_param"][()]
->>>>>>> 66fe9756
 
 fig = plt.figure()
 ax = fig.gca()
