--- conflicted
+++ resolved
@@ -10,12 +10,11 @@
 import scipy
 from scipy.stats import multivariate_normal
 from tqdm import tqdm
+
+from util import random_walk_covariance
 from wolf_sheep_grass import WolfSheepGrassModel
-<<<<<<< HEAD
 
 from util import random_walk_covariance
-=======
->>>>>>> 66fe9756
 
 from util import random_walk_covariance, slogdet
 
