--- conflicted
+++ resolved
@@ -80,11 +80,7 @@
             for idx, spatial_var in enumerate(spatial_vars, 5):
                 sample[idx + block_idx * block_dim] = spatial_var[block_row, block_col]
 
-<<<<<<< HEAD
         # compute neighborhood state counts, pre-seeded by 1's as a normalization
-=======
-        # compute neighborhood state counts, pre-seeded with 1's
->>>>>>> b0599aef
         neighbor_states = np.full(len(EpiType), 1.0, dtype=np.float64)
         for row_delta, col_delta in moore_neighborhood:
             block_row = (row_idx + row_delta) % model.geometry[0]
@@ -92,11 +88,6 @@
             neighbor_states[model.epithelium[block_row, block_col]] += 1
 
         # evaluate the various quantizations
-        loss_weights = {
-            "similarity": 1.0,
-            "typical_neighborhood": 0.002,
-            "neighbor_similarity": 1.0,
-        }
         min_type = -1
         min_neg_log_likelihood = float("inf")
         for epitype in available_epitypes:
@@ -159,7 +150,6 @@
         axs.append(fig.add_subplot(gs[1, plt_idx]))
 
     # orig_cat_plot =
-<<<<<<< HEAD
     axs[0].imshow(
         np.argmax(state_vecs, axis=2),
         vmin=0,
@@ -167,9 +157,6 @@
         interpolation="nearest",
         cmap=cmap,
     )
-=======
-    axs[0].imshow(np.argmax(state_vecs, axis=2), vmin=0, vmax=4)
->>>>>>> b0599aef
 
     # counts of epi cell types for the incoming model
     prev_epi_count = np.sum(state_vecs, axis=(0, 1), dtype=int)
@@ -221,7 +208,6 @@
             for epitype in EpiType
             if newly_set_epi_counts[epitype] < new_epi_counts[epitype]
         ]
-<<<<<<< HEAD
 
         # find the new type
         cell_type: EpiType = quantizer(
@@ -312,103 +298,6 @@
         state_vecs[row_idx_plus, col_idx_plus, :] += (
             1 - np.sum(state_vecs[row_idx_plus, col_idx_plus, :])
         ) / len(EpiType)
-=======
-
-        # find the new type
-        cell_type: EpiType = quantizer(
-            model, state_vecs, available_epitypes, row_idx, col_idx
-        )
-
-        # update counts
-        newly_set_epi_counts[cell_type] += 1
-
-        # TODO: consistency checks for these cell types (internal virus, etc)
-        one_hot = epitype_one_hot_encoding(cell_type)
-        error = state_vecs[row_idx, col_idx, :] - one_hot
-        state_vecs[row_idx, col_idx, :] = one_hot
-
-        new_cat_plot.set_data(np.argmax(state_vecs, axis=2))
-        for idx in range(5):
-            state_plots[idx].set_data(state_vecs[:, :, idx])
-
-        # floyd steinberg weights
-        # weights = (7 / 16, 3 / 16, 5 / 16, 1 / 16)
-        # even weights
-        # weights -> ( (r,c+1), (r+1,c-1), (r+1,c), (r+1,c+1))
-        if col_idx == model.geometry[1] - 1:
-            if row_idx == model.geometry[0] - 1:
-                # last element, do not propagate error
-                weights = (0, 0, 0, 0)
-            else:
-                # right column, do not propagate error to right
-                weights = (0, 1 / 2, 1 / 2, 0)
-        else:
-            if row_idx == model.geometry[0] - 1:
-                # top row, do not propagate error down
-                weights = (1, 0, 0, 0)
-            else:
-                # interior
-                weights = (1 / 4, 1 / 4, 1 / 4, 1 / 4)
-
-        num_rows = model.geometry[0]
-        num_cols = model.geometry[1]
-        row_idx_plus = (row_idx + 1) % num_rows
-        col_idx_plus = (col_idx + 1) % num_cols
-        col_idx_minus = (col_idx - 1) % num_cols
-
-        # (r,c+1)
-        # .*X
-        # xxx
-        state_vecs[row_idx, col_idx_plus, :] += error * weights[0]
-        # ensure it sums to 1
-        state_vecs[row_idx, col_idx_plus, :] += (
-            1 - np.sum(state_vecs[row_idx, col_idx_plus, :])
-        ) / len(EpiType)
-
-        # (r+1,c-1)
-        # .*x
-        # Xxx
-        state_vecs[
-            row_idx_plus,
-            col_idx_minus,
-            :,
-        ] += (
-            error * weights[1]
-        )
-        # ensure it sums to 1
-        state_vecs[row_idx_plus, col_idx_minus, :] += (
-            1 - np.sum(state_vecs[row_idx_plus, col_idx_minus, :])
-        ) / len(EpiType)
-
-        # (r+1,c)
-        # .*x
-        # xXx
-        state_vecs[row_idx_plus, col_idx, :] += error * weights[2]
-        # ensure it sums to 1
-        state_vecs[row_idx_plus, col_idx, :] += (
-            1 - np.sum(state_vecs[row_idx_plus, col_idx, :])
-        ) / len(EpiType)
-
-        # (r+1,c+1)
-        # .*x
-        # xxX
-        state_vecs[
-            row_idx_plus,
-            col_idx_plus,
-            :,
-        ] += (
-            error * weights[3]
-        )
-        # ensure it sums to 1
-        state_vecs[row_idx_plus, col_idx_plus, :] += (
-            1 - np.sum(state_vecs[row_idx_plus, col_idx_plus, :])
-        ) / len(EpiType)
-
-    # noinspection PyTypeChecker
-    ani = animation.FuncAnimation(fig=fig, func=update, frames=num_frames, interval=30)
-
-    return np.argmax(state_vecs, axis=2), ani
->>>>>>> b0599aef
 
     # noinspection PyTypeChecker
     ani = animation.FuncAnimation(fig=fig, func=update, frames=num_frames, interval=30)
